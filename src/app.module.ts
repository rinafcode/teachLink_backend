--- conflicted
+++ resolved
@@ -5,9 +5,7 @@
 import configuration from './config/configuration';
 import { appConfigSchema } from './config/appConfigSchema'; 
 import { RateLimitingModule } from './rate-limiting/rate-limiting.module';
-<<<<<<< HEAD
 import { SecurityModule } from './security/security.module';
-=======
 import { AuthModule } from './auth/auth.module';
 import { UsersModule } from './users/users.module';
 import { MediaModule } from './media/media.module';
@@ -21,7 +19,6 @@
 import { NotificationsModule } from './notifications/notifications.module';
 import { Notification } from './notifications/entities/notification.entity';
 
->>>>>>> b5f697be
 
 @Module({
   imports: [
@@ -39,9 +36,7 @@
       synchronize: process.env.NODE_ENV !== 'production',
     }),
     RateLimitingModule,
-<<<<<<< HEAD
     SecurityModule,
-=======
     AuthModule,
     UsersModule,
     MediaModule,
@@ -49,7 +44,6 @@
     RecommendationsModule,
     CoursesModule,
     NotificationsModule,
->>>>>>> b5f697be
   ],
 })
 export class AppModule {}